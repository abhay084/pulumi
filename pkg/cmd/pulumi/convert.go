// Copyright 2016-2022, Pulumi Corporation.
//
// Licensed under the Apache License, Version 2.0 (the "License");
// you may not use this file except in compliance with the License.
// You may obtain a copy of the License at
//
//     http://www.apache.org/licenses/LICENSE-2.0
//
// Unless required by applicable law or agreed to in writing, software
// distributed under the License is distributed on an "AS IS" BASIS,
// WITHOUT WARRANTIES OR CONDITIONS OF ANY KIND, either express or implied.
// See the License for the specific language governing permissions and
// limitations under the License.

package main

import (
	"fmt"
	"os"

	"github.com/spf13/cobra"

	javagen "github.com/pulumi/pulumi-java/pkg/codegen/java"
	yamlgen "github.com/pulumi/pulumi-yaml/pkg/pulumiyaml/codegen"
	"github.com/pulumi/pulumi/pkg/v3/codegen/dotnet"
	gogen "github.com/pulumi/pulumi/pkg/v3/codegen/go"
	"github.com/pulumi/pulumi/pkg/v3/codegen/nodejs"
	"github.com/pulumi/pulumi/pkg/v3/codegen/pcl"
	"github.com/pulumi/pulumi/pkg/v3/codegen/python"
	"github.com/pulumi/pulumi/pkg/v3/engine"
	"github.com/pulumi/pulumi/sdk/v3/go/common/util/cmdutil"
	"github.com/pulumi/pulumi/sdk/v3/go/common/util/result"
	"github.com/pulumi/pulumi/sdk/v3/go/common/workspace"
)

type projectGeneratorFunc func(directory string, project workspace.Project, p *pcl.Program) error

func newConvertCmd() *cobra.Command {
	var outDir string
	var language string
	var generateOnly bool

	cmd := &cobra.Command{
		Use:   "convert",
		Args:  cmdutil.MaximumNArgs(0),
		Short: "Convert resource declarations into a pulumi program",
		Long: "Convert resource declarations into a pulumi program.\n" +
			"\n" +
			"The YAML program to convert will default to the manifest in the current working directory.\n" +
			"You may also specify '-f' for the file path or '-d' for the directory path containing the manifests.\n",
		Run: cmdutil.RunResultFunc(func(cmd *cobra.Command, args []string) result.Result {

			var projectGenerator projectGeneratorFunc
			switch language {
			case "csharp", "c#":
<<<<<<< HEAD
				projectGenerator = func(directory string, project workspace.Project, p *pcl.Program) error {
					return dotnet.GenerateProject(directory, project, p, nil)
				}
			case langGo:
				projectGenerator = func(directory string, project workspace.Project, p *pcl.Program) error {
					return gogen.GenerateProject(directory, project, p, nil)
				}
			case "typescript":
				projectGenerator = func(directory string, project workspace.Project, p *pcl.Program) error {
					return nodejs.GenerateProject(directory, project, p, nil)
				}
			case langPython:
				projectGenerator = func(directory string, project workspace.Project, p *pcl.Program) error {
					return python.GenerateProject(directory, project, p, nil)
				}
=======
				projectGenerator = dotnet.GenerateProject
			case "go":
				projectGenerator = gogen.GenerateProject
			case "typescript":
				projectGenerator = nodejs.GenerateProject
			case "python": // nolint: goconst
				projectGenerator = python.GenerateProject
>>>>>>> c8d3bd16
			case "java":
				projectGenerator = javagen.GenerateProject
			case "yaml": // nolint: goconst
				projectGenerator = yamlgen.GenerateProject
			default:
				return result.Errorf("cannot generate programs for %q language", language)
			}

			cwd, err := os.Getwd()
			if err != nil {
				return result.FromError(fmt.Errorf("could not resolve current working directory"))
			}

			if outDir != "." {
				err := os.MkdirAll(outDir, 0755)
				if err != nil {
					return result.FromError(fmt.Errorf("could not create output directory: %w", err))
				}
			}

			proj, pclProgram, err := yamlgen.Eject(cwd, nil)
			if err != nil {
				return result.FromError(fmt.Errorf("could not load yaml program: %w", err))
			}

			err = projectGenerator(outDir, *proj, pclProgram)
			if err != nil {
				return result.FromError(fmt.Errorf("could not generate output program: %w", err))
			}

			// Project should now exist at outDir. Run installDependencies in that directory
			// Change the working directory to the specified directory.
			if err := os.Chdir(outDir); err != nil {
				return result.FromError(fmt.Errorf("changing the working directory: %w", err))
			}

			// Load the project, to
			proj, root, err := readProject()
			if err != nil {
				return result.FromError(err)
			}

			projinfo := &engine.Projinfo{Proj: proj, Root: root}
			pwd, _, ctx, err := engine.ProjectInfoContext(projinfo, nil, cmdutil.Diag(), cmdutil.Diag(), false, nil)
			if err != nil {
				return result.FromError(err)
			}

			defer ctx.Close()

			if !generateOnly {
				if err := installDependencies(ctx, &proj.Runtime, pwd); err != nil {
					return result.FromError(err)
				}
			}

			return nil
		}),
	}

	cmd.PersistentFlags().StringVar(
		//nolint:lll
		&language, "language", "", "Which language plugin to use to generate the pulumi project")
	if err := cmd.MarkPersistentFlagRequired("language"); err != nil {
		panic("failed to mark 'language' as a required flag")
	}

	cmd.PersistentFlags().StringVar(
		//nolint:lll
		&outDir, "out", ".", "The output directory to write the convert project to")

	cmd.PersistentFlags().BoolVar(
		//nolint:lll
		&generateOnly, "generate-only", false, "Generate the converted program(s) only; do not install dependencies")

	return cmd
}<|MERGE_RESOLUTION|>--- conflicted
+++ resolved
@@ -53,11 +53,10 @@
 			var projectGenerator projectGeneratorFunc
 			switch language {
 			case "csharp", "c#":
-<<<<<<< HEAD
 				projectGenerator = func(directory string, project workspace.Project, p *pcl.Program) error {
 					return dotnet.GenerateProject(directory, project, p, nil)
 				}
-			case langGo:
+			case "go":
 				projectGenerator = func(directory string, project workspace.Project, p *pcl.Program) error {
 					return gogen.GenerateProject(directory, project, p, nil)
 				}
@@ -65,19 +64,10 @@
 				projectGenerator = func(directory string, project workspace.Project, p *pcl.Program) error {
 					return nodejs.GenerateProject(directory, project, p, nil)
 				}
-			case langPython:
+			case "python":
 				projectGenerator = func(directory string, project workspace.Project, p *pcl.Program) error {
 					return python.GenerateProject(directory, project, p, nil)
 				}
-=======
-				projectGenerator = dotnet.GenerateProject
-			case "go":
-				projectGenerator = gogen.GenerateProject
-			case "typescript":
-				projectGenerator = nodejs.GenerateProject
-			case "python": // nolint: goconst
-				projectGenerator = python.GenerateProject
->>>>>>> c8d3bd16
 			case "java":
 				projectGenerator = javagen.GenerateProject
 			case "yaml": // nolint: goconst
