--- conflicted
+++ resolved
@@ -464,11 +464,7 @@
 	newResources := &resourceMap{}
 
 	// Create a new builtin provider. This provider implements features such as `getStack`.
-<<<<<<< HEAD
-	builtins := newBuiltinProvider(backendClient, newResources, ctx, target.Organization)
-=======
-	builtins := newBuiltinProvider(backendClient, newResources, ctx.Diag)
->>>>>>> 8ef35a04
+	builtins := newBuiltinProvider(backendClient, newResources, ctx.Diag, ctx, target.Organization)
 
 	// Create a new provider registry. Although we really only need to pass in any providers that were present in the
 	// old resource list, the registry itself will filter out other sorts of resources when processing the prior state,
