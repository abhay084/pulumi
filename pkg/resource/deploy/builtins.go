package deploy

import (
	"context"
	"encoding/json"
	"errors"
	"fmt"
	"os"
	"path/filepath"
	"sort"
	"strconv"

	uuid "github.com/gofrs/uuid"
	pbempty "github.com/golang/protobuf/ptypes/empty"
	"google.golang.org/grpc"
	"google.golang.org/grpc/credentials/insecure"
	"google.golang.org/protobuf/types/known/structpb"

	"github.com/pulumi/pulumi/sdk/v3/go/common/diag"
	"github.com/pulumi/pulumi/sdk/v3/go/common/resource"
	"github.com/pulumi/pulumi/sdk/v3/go/common/resource/config"
	"github.com/pulumi/pulumi/sdk/v3/go/common/resource/plugin"
	"github.com/pulumi/pulumi/sdk/v3/go/common/tokens"
	"github.com/pulumi/pulumi/sdk/v3/go/common/util/contract"
	"github.com/pulumi/pulumi/sdk/v3/go/common/util/result"
	"github.com/pulumi/pulumi/sdk/v3/go/common/util/rpcutil"
	"github.com/pulumi/pulumi/sdk/v3/go/common/workspace"
	pulumirpc "github.com/pulumi/pulumi/sdk/v3/proto/go"
)

type builtinProvider struct {
	context context.Context
	cancel  context.CancelFunc
	diag    diag.Sink

	backendClient BackendClient
	resources     *resourceMap
	plugctx       *plugin.Context
	organization  tokens.Name
}

<<<<<<< HEAD
func newBuiltinProvider(backendClient BackendClient, resources *resourceMap, plugctx *plugin.Context, organization tokens.Name) *builtinProvider {
=======
func newBuiltinProvider(backendClient BackendClient, resources *resourceMap, d diag.Sink) *builtinProvider {
>>>>>>> 8ef35a04
	ctx, cancel := context.WithCancel(context.Background())
	return &builtinProvider{
		context:       ctx,
		cancel:        cancel,
		backendClient: backendClient,
		resources:     resources,
<<<<<<< HEAD
		plugctx:       plugctx,
		organization:  organization,
=======
		diag:          d,
>>>>>>> 8ef35a04
	}
}

func (p *builtinProvider) Close() error {
	return nil
}

func (p *builtinProvider) Pkg() tokens.Package {
	return "pulumi"
}

// GetSchema returns the JSON-serialized schema for the provider.
func (p *builtinProvider) GetSchema(version int) ([]byte, error) {
	return []byte("{}"), nil
}

func (p *builtinProvider) GetMapping(key, provider string) ([]byte, string, error) {
	return nil, "", nil
}

func (p *builtinProvider) GetMappings(key string) ([]string, error) {
	return []string{}, nil
}

// CheckConfig validates the configuration for this resource provider.
func (p *builtinProvider) CheckConfig(urn resource.URN, olds,
	news resource.PropertyMap, allowUnknowns bool,
) (resource.PropertyMap, []plugin.CheckFailure, error) {
	return nil, nil, nil
}

// DiffConfig checks what impacts a hypothetical change to this provider's configuration will have on the provider.
func (p *builtinProvider) DiffConfig(urn resource.URN, oldInputs, oldOutputs, newInputs resource.PropertyMap,
	allowUnknowns bool, ignoreChanges []string,
) (plugin.DiffResult, error) {
	return plugin.DiffResult{Changes: plugin.DiffNone}, nil
}

func (p *builtinProvider) Configure(props resource.PropertyMap) error {
	return nil
}

const stackReferenceType = "pulumi:pulumi:StackReference"

func (p *builtinProvider) Check(urn resource.URN, state, inputs resource.PropertyMap,
	allowUnknowns bool, randomSeed []byte,
) (resource.PropertyMap, []plugin.CheckFailure, error) {
	typ := urn.Type()
	if typ != stackReferenceType {
		return nil, nil, fmt.Errorf("unrecognized resource type '%v'", urn.Type())
	}

	// We only need to warn about this in Check. This won't be called for Reads but Creates or Updates will
	// call Check first.
	msg := "The \"pulumi:pulumi:StackReference\" resource type is deprecated. " +
		"Update your SDK or if already up to date raise an issue at https://github.com/pulumi/pulumi/issues."
	p.diag.Warningf(diag.Message(urn, msg))

	for k := range inputs {
		if k != "name" {
			return nil, []plugin.CheckFailure{{Property: k, Reason: fmt.Sprintf("unknown property \"%v\"", k)}}, nil
		}
	}

	name, ok := inputs["name"]
	if !ok {
		return nil, []plugin.CheckFailure{{Property: "name", Reason: `missing required property "name"`}}, nil
	}
	if !name.IsString() && !name.IsComputed() {
		return nil, []plugin.CheckFailure{{Property: "name", Reason: `property "name" must be a string`}}, nil
	}
	return inputs, nil, nil
}

func (p *builtinProvider) Diff(urn resource.URN, id resource.ID, oldInputs, oldOutputs, newInputs resource.PropertyMap,
	allowUnknowns bool, ignoreChanges []string,
) (plugin.DiffResult, error) {
	contract.Assertf(urn.Type() == stackReferenceType, "expected resource type %v, got %v", stackReferenceType, urn.Type())

	if !newInputs["name"].DeepEquals(oldOutputs["name"]) {
		return plugin.DiffResult{
			Changes:     plugin.DiffSome,
			ReplaceKeys: []resource.PropertyKey{"name"},
		}, nil
	}

	return plugin.DiffResult{Changes: plugin.DiffNone}, nil
}

func (p *builtinProvider) Create(urn resource.URN, inputs resource.PropertyMap, timeout float64,
	preview bool,
) (resource.ID, resource.PropertyMap, resource.Status, error) {
	contract.Assertf(urn.Type() == stackReferenceType, "expected resource type %v, got %v", stackReferenceType, urn.Type())

	state, err := p.readStackReference(inputs)
	if err != nil {
		return "", nil, resource.StatusUnknown, err
	}

	var id resource.ID
	if !preview {
		// generate a new uuid
		uuid, err := uuid.NewV4()
		if err != nil {
			return "", nil, resource.StatusOK, err
		}
		id = resource.ID(uuid.String())
	}

	return id, state, resource.StatusOK, nil
}

func (p *builtinProvider) Update(urn resource.URN, id resource.ID,
	oldInputs, oldOutputs, newInputs resource.PropertyMap,
	timeout float64, ignoreChanges []string, preview bool,
) (resource.PropertyMap, resource.Status, error) {
	contract.Failf("unexpected update for builtin resource %v", urn)
	contract.Assertf(urn.Type() == stackReferenceType, "expected resource type %v, got %v", stackReferenceType, urn.Type())

	return oldOutputs, resource.StatusOK, errors.New("unexpected update for builtin resource")
}

func (p *builtinProvider) Delete(urn resource.URN, id resource.ID,
	oldInputs, oldOutputs resource.PropertyMap, timeout float64,
) (resource.Status, error) {
	contract.Assertf(urn.Type() == stackReferenceType, "expected resource type %v, got %v", stackReferenceType, urn.Type())

	return resource.StatusOK, nil
}

func (p *builtinProvider) Read(urn resource.URN, id resource.ID,
	inputs, state resource.PropertyMap,
) (plugin.ReadResult, resource.Status, error) {
	contract.Requiref(urn != "", "urn", "must not be empty")
	contract.Requiref(id != "", "id", "must not be empty")
	contract.Assertf(urn.Type() == stackReferenceType, "expected resource type %v, got %v", stackReferenceType, urn.Type())

	for k := range inputs {
		if k != "name" {
			return plugin.ReadResult{}, resource.StatusUnknown, fmt.Errorf("unknown property \"%v\"", k)
		}
	}

	outputs, err := p.readStackReference(state)
	if err != nil {
		return plugin.ReadResult{}, resource.StatusUnknown, err
	}

	return plugin.ReadResult{
		Inputs:  inputs,
		Outputs: outputs,
	}, resource.StatusOK, nil
}

<<<<<<< HEAD
func isPrimitiveValue(value interface{}) bool {
	switch value.(type) {
	case string, int, bool:
		return true
	default:
		return false
	}
}

func createConfigValue(rawValue interface{}) (string, error) {
	if isPrimitiveValue(rawValue) {
		configValueContent := fmt.Sprintf("%v", rawValue)
		return configValueContent, nil
	}
	value, err := workspace.SimplifyMarshalledValue(rawValue)
	if err != nil {
		return "", err
	}
	configValueJSON, jsonError := json.Marshal(value)
	if jsonError != nil {
		return "", jsonError
	}
	return string(configValueJSON), nil
}

func (p *builtinProvider) Construct(info plugin.ConstructInfo, typ tokens.Type, name tokens.QName, parent resource.URN,
=======
func (p *builtinProvider) Construct(info plugin.ConstructInfo, typ tokens.Type, name string, parent resource.URN,
>>>>>>> 8ef35a04
	inputs resource.PropertyMap, options plugin.ConstructOptions,
) (plugin.ConstructResult, error) {
	if typ == "pulumi:pulumi:Stack" {
		source := inputs["source"].StringValue()

		_, err := os.Stat(source)
		if os.IsNotExist(err) {
			template, err := workspace.RetrieveTemplates(source, false, workspace.TemplateKindPulumiProject)
			if err != nil {
				return plugin.ConstructResult{}, err
			}
			defer func() {
				contract.IgnoreError(template.Delete())
			}()
			source = template.SubDirectory
		} else if err != nil {
			return plugin.ConstructResult{}, err
		}

		prefixResourceNames := true
		if inputs["prefixResourceNames"].HasValue() {
			prefixResourceNames = inputs["prefixResourceNames"].BoolValue()
		}

		config_source := inputs["config"]
		if config_source.IsNull() {
			config_source = resource.NewObjectProperty(resource.PropertyMap{})
		}
		config_inputs := config_source.ObjectValue()

		// grpc channel -> client for resource monitor
		var monitorConn *grpc.ClientConn
		var monitor pulumirpc.ResourceMonitorClient
		conn, err := grpc.Dial(
			info.MonitorAddress,
			grpc.WithTransportCredentials(insecure.NewCredentials()),
			rpcutil.GrpcChannelOptions(),
		)
		if err != nil {
			return plugin.ConstructResult{}, fmt.Errorf("connecting to resource monitor over RPC: %w", err)
		}
		monitorConn = conn
		monitor = pulumirpc.NewResourceMonitorClient(monitorConn)

		registerSubStackResourceResponse, err := monitor.RegisterResource(p.context, &pulumirpc.RegisterResourceRequest{
			Type: string(typ),
			// Top-level stacks are named as PROJECT-STACK, but in sub-stacks we only use the name specified in the Program resource.
			Name:   string(name),
			Parent: string(parent),
		})
		if err != nil {
			return plugin.ConstructResult{}, fmt.Errorf("registering sub-stack resource: %w", err)
		}

		subStackResourceUrn := registerSubStackResourceResponse.GetUrn()

		// TODO: Do we need an interrupt handler?
		cancelChannel := make(chan bool)
		go func() {
			<-p.context.Done()
			close(cancelChannel)
		}()

		// Create new monitor server (with facade)
		// Fire up a gRPC server and start listening for incomings.
		monitorProxy := subStackMonitorProxy{
			monitor:             monitor,
			subStackUrn:         resource.URN(subStackResourceUrn),
			prefixResourceNames: prefixResourceNames,
			dependencies:        options.Dependencies,
		}
		monitorServer, err := rpcutil.ServeWithOptions(rpcutil.ServeOptions{
			Cancel: cancelChannel,
			Init: func(srv *grpc.Server) error {
				pulumirpc.RegisterResourceMonitorServer(srv, &monitorProxy)
				return nil
			},
			// Options: sourceEvalServeOptions(src.plugctx, tracingSpan),
		})
		if err != nil {
			return plugin.ConstructResult{}, err
		}

		resolvedSource, err := filepath.Abs(source)
		if err != nil {
			return plugin.ConstructResult{}, fmt.Errorf("resolving source: %w", err)
		}
		projectPath, err := workspace.DetectProjectPathFrom(resolvedSource)
		if err != nil {
			return plugin.ConstructResult{}, fmt.Errorf("detecting project path: %w", err)
		}
		// For sub-programs, we require that the project file must be directly in the source path and not in a parent directory.
		if filepath.Dir(projectPath) != resolvedSource {
			return plugin.ConstructResult{}, fmt.Errorf("project path %s is not a parent of %s", projectPath, resolvedSource)
		}
		project, err := workspace.LoadProject(projectPath)
		if err != nil {
			return plugin.ConstructResult{}, fmt.Errorf("loading project: %w", err)
		}

		// We can't yet handle unknowns during a preview as unknowns can't be represented in a config object yet.
		// Therefore we just mark the whole output as unknown during preview for now.
		// In the future we should be able to handle unknowns in config objects.
		if config_inputs.ContainsUnknowns() {
			contract.Assertf(info.DryRun, "config inputs must be known in non-dry-run mode")
			return plugin.ConstructResult{
				URN:     resource.URN(subStackResourceUrn),
				Outputs: resource.PropertyMap{"outputs": resource.MakeComputed(resource.NewStringProperty(""))},
			}, nil
		}

		// Execute the program pointing to the new monitor server
		rt := project.Runtime.Name()
		rtopts := project.Runtime.Options()
		langhost, err := p.plugctx.Host.LanguageRuntime(resolvedSource, resolvedSource, rt, rtopts)
		if err != nil {
			return plugin.ConstructResult{}, fmt.Errorf("failed to launch language host %s: %w", rt, err)
		}
		contract.Assertf(langhost != nil, "expected non-nil language host %s", rt)

		configs := map[config.Key]string{}

		for key, val := range project.Config {
			config_val := val.Value
			if config_val == nil {
				config_val = val.Default
			}

			if config_val != nil {
				configValue, err := createConfigValue(config_val)
				if err != nil {
					return plugin.ConstructResult{}, err
				}
				configKey := config.MustMakeKey(info.Project, string(key))
				configs[configKey] = configValue
			}
		}
		secretKeys := make([]config.Key, 0)
		for key, val := range config_inputs {
			unwrappedVal := val
			if val.IsOutput() {
				unwrappedVal = val.OutputValue().Element
			}

			var encodedValue string
			if unwrappedVal.IsString() {
				encodedValue = unwrappedVal.StringValue()
			} else if unwrappedVal.IsBool() {
				encodedValue = strconv.FormatBool(unwrappedVal.BoolValue())
			} else if unwrappedVal.IsNumber() {
				encodedValue = strconv.FormatFloat(unwrappedVal.NumberValue(), 'f', -1, 64)
			} else {
				marshalled, err := plugin.MarshalPropertyValue(key, unwrappedVal, plugin.MarshalOptions{KeepUnknowns: true, KeepSecrets: true, KeepOutputValues: true})
				if err != nil {
					return plugin.ConstructResult{}, err
				}
				jsonValue, err := json.Marshal(marshalled)
				if err != nil {
					return plugin.ConstructResult{}, err
				}
				encodedValue = string(jsonValue)
			}
			configKey := config.MustMakeKey(info.Project, string(key))
			if val.ContainsSecrets() {
				secretKeys = append(secretKeys, configKey)
			}
			configs[configKey] = encodedValue
		}
		// Now run the actual program.
		progerr, bail, err := langhost.Run(plugin.RunInfo{
			MonitorAddress:    fmt.Sprintf("127.0.0.1:%d", monitorServer.Port),
			Stack:             info.Stack,
			Project:           info.Project,
			Pwd:               resolvedSource,
			Program:           resolvedSource,
			Args:              []string{}, // TODO: make this an arg
			Config:            configs,
			ConfigSecretKeys:  secretKeys,
			ConfigPropertyMap: config_inputs,
			DryRun:            info.DryRun,
			Parallel:          info.Parallel,
			Organization:      string(p.organization),
		})

		// Check if we were asked to Bail.  This a special random constant used for that
		// purpose.
		if err == nil && bail {
			return plugin.ConstructResult{}, result.BailErrorf("run bailed")
		}

		if err == nil && progerr != "" {
			// If the program had an unhandled error; propagate it to the caller.
			err = fmt.Errorf("an unhandled error occurred: %v", progerr)
		}
		if err != nil {
			return plugin.ConstructResult{}, err
		}

		outPropMap, err := plugin.UnmarshalProperties(monitorProxy.outputs,
			plugin.MarshalOptions{KeepUnknowns: true, KeepSecrets: true, SkipInternalKeys: true})
		if err != nil {
			return plugin.ConstructResult{}, err
		}

		return plugin.ConstructResult{
			URN:     resource.URN(subStackResourceUrn),
			Outputs: outPropMap,
		}, nil
	}
	return plugin.ConstructResult{}, errors.New("builtin resources may not be constructed")
}

var _ pulumirpc.ResourceMonitorServer = (*subStackMonitorProxy)(nil)

type subStackMonitorProxy struct {
	pulumirpc.UnimplementedResourceMonitorServer
	monitor             pulumirpc.ResourceMonitorClient
	subStackUrn         resource.URN
	prefixResourceNames bool
	outputs             *structpb.Struct
	dependencies        []resource.URN
}

func (p *subStackMonitorProxy) Invoke(
	ctx context.Context, req *pulumirpc.ResourceInvokeRequest,
) (*pulumirpc.InvokeResponse, error) {
	return p.monitor.Invoke(ctx, req)
}

func (p *subStackMonitorProxy) StreamInvoke(
	req *pulumirpc.ResourceInvokeRequest, server pulumirpc.ResourceMonitor_StreamInvokeServer,
) error {
	return fmt.Errorf("not supported")
}

func (p *subStackMonitorProxy) Call(
	ctx context.Context, in *pulumirpc.CallRequest,
) (*pulumirpc.CallResponse, error) {
	return p.monitor.Call(ctx, in)
}

func (p *subStackMonitorProxy) ReadResource(
	ctx context.Context, req *pulumirpc.ReadResourceRequest,
) (*pulumirpc.ReadResourceResponse, error) {
	// TODO: Adjust URN
	return p.monitor.ReadResource(ctx, req)
}

func (p *subStackMonitorProxy) RegisterResource(
	ctx context.Context, req *pulumirpc.RegisterResourceRequest,
) (*pulumirpc.RegisterResourceResponse, error) {
	// TODO: Adjust URN
	if req.Type == "pulumi:pulumi:Stack" {
		return &pulumirpc.RegisterResourceResponse{
			Urn: string(p.subStackUrn),
		}, nil
	}
	for _, dep := range p.dependencies {
		req.Dependencies = append(req.Dependencies, string(dep))
	}
	if p.prefixResourceNames {
		req.Name = fmt.Sprintf("%s-%s", p.subStackUrn.Name(), req.Name)
	}
	if req.Parent == "" {
		req.Parent = string(p.subStackUrn)
	}
	return p.monitor.RegisterResource(ctx, req)
}

func (p *subStackMonitorProxy) RegisterResourceOutputs(
	ctx context.Context, req *pulumirpc.RegisterResourceOutputsRequest,
) (*pbempty.Empty, error) {
	if req.Urn == string(p.subStackUrn) {
		outputs := structpb.Struct{
			Fields: map[string]*structpb.Value{
				"outputs": structpb.NewStructValue(req.Outputs),
			},
		}
		p.outputs = &outputs
		req.Outputs = &outputs
	}
	return p.monitor.RegisterResourceOutputs(ctx, req)
}

func (p *subStackMonitorProxy) SupportsFeature(
	ctx context.Context, req *pulumirpc.SupportsFeatureRequest,
) (*pulumirpc.SupportsFeatureResponse, error) {
	return p.monitor.SupportsFeature(ctx, req)
}

const (
	readStackOutputs         = "pulumi:pulumi:readStackOutputs"
	readStackResourceOutputs = "pulumi:pulumi:readStackResourceOutputs" //nolint:gosec // not a credential
	getResource              = "pulumi:pulumi:getResource"
)

func (p *builtinProvider) Invoke(tok tokens.ModuleMember,
	args resource.PropertyMap,
) (resource.PropertyMap, []plugin.CheckFailure, error) {
	switch tok {
	case readStackOutputs:
		outs, err := p.readStackReference(args)
		if err != nil {
			return nil, nil, err
		}
		return outs, nil, nil
	case readStackResourceOutputs:
		outs, err := p.readStackResourceOutputs(args)
		if err != nil {
			return nil, nil, err
		}
		return outs, nil, nil
	case getResource:
		outs, err := p.getResource(args)
		if err != nil {
			return nil, nil, err
		}
		return outs, nil, nil
	default:
		return nil, nil, fmt.Errorf("unrecognized function name: '%v'", tok)
	}
}

func (p *builtinProvider) StreamInvoke(
	tok tokens.ModuleMember, args resource.PropertyMap,
	onNext func(resource.PropertyMap) error,
) ([]plugin.CheckFailure, error) {
	return nil, errors.New("the builtin provider does not implement streaming invokes")
}

func (p *builtinProvider) Call(tok tokens.ModuleMember, args resource.PropertyMap, info plugin.CallInfo,
	options plugin.CallOptions,
) (plugin.CallResult, error) {
	return plugin.CallResult{}, errors.New("the builtin provider does not implement call")
}

func (p *builtinProvider) GetPluginInfo() (workspace.PluginInfo, error) {
	// return an error: this should not be called for the builtin provider
	return workspace.PluginInfo{}, errors.New("the builtin provider does not report plugin info")
}

func (p *builtinProvider) SignalCancellation() error {
	p.cancel()
	return nil
}

func (p *builtinProvider) readStackReference(inputs resource.PropertyMap) (resource.PropertyMap, error) {
	name, ok := inputs["name"]
	contract.Assertf(ok, "missing required property 'name'")
	contract.Assertf(name.IsString(), "expected 'name' to be a string")

	if p.backendClient == nil {
		return nil, errors.New("no backend client is available")
	}

	outputs, err := p.backendClient.GetStackOutputs(p.context, name.StringValue())
	if err != nil {
		return nil, err
	}

	secretOutputs := make([]resource.PropertyValue, 0)
	for k, v := range outputs {
		if v.ContainsSecrets() {
			secretOutputs = append(secretOutputs, resource.NewStringProperty(string(k)))
		}
	}

	// Sort the secret outputs so the order is deterministic, to avoid spurious diffs during updates.
	sort.Slice(secretOutputs, func(i, j int) bool {
		return secretOutputs[i].String() < secretOutputs[j].String()
	})

	return resource.PropertyMap{
		"name":              name,
		"outputs":           resource.NewObjectProperty(outputs),
		"secretOutputNames": resource.NewArrayProperty(secretOutputs),
	}, nil
}

func (p *builtinProvider) readStackResourceOutputs(inputs resource.PropertyMap) (resource.PropertyMap, error) {
	name, ok := inputs["stackName"]
	contract.Assertf(ok, "missing required property 'stackName'")
	contract.Assertf(name.IsString(), "expected 'stackName' to be a string")

	if p.backendClient == nil {
		return nil, errors.New("no backend client is available")
	}

	outputs, err := p.backendClient.GetStackResourceOutputs(p.context, name.StringValue())
	if err != nil {
		return nil, err
	}

	return resource.PropertyMap{
		"name":    name,
		"outputs": resource.NewObjectProperty(outputs),
	}, nil
}

func (p *builtinProvider) getResource(inputs resource.PropertyMap) (resource.PropertyMap, error) {
	urn, ok := inputs["urn"]
	contract.Assertf(ok, "missing required property 'urn'")
	contract.Assertf(urn.IsString(), "expected 'urn' to be a string")

	state, ok := p.resources.get(resource.URN(urn.StringValue()))
	if !ok {
		return nil, fmt.Errorf("unknown resource %v", urn.StringValue())
	}

	return resource.PropertyMap{
		"urn":   urn,
		"id":    resource.NewStringProperty(string(state.ID)),
		"state": resource.NewObjectProperty(state.Outputs),
	}, nil
}<|MERGE_RESOLUTION|>--- conflicted
+++ resolved
@@ -39,23 +39,16 @@
 	organization  tokens.Name
 }
 
-<<<<<<< HEAD
-func newBuiltinProvider(backendClient BackendClient, resources *resourceMap, plugctx *plugin.Context, organization tokens.Name) *builtinProvider {
-=======
-func newBuiltinProvider(backendClient BackendClient, resources *resourceMap, d diag.Sink) *builtinProvider {
->>>>>>> 8ef35a04
+func newBuiltinProvider(backendClient BackendClient, resources *resourceMap, d diag.Sink, plugctx *plugin.Context, organization tokens.Name) *builtinProvider {
 	ctx, cancel := context.WithCancel(context.Background())
 	return &builtinProvider{
 		context:       ctx,
 		cancel:        cancel,
 		backendClient: backendClient,
 		resources:     resources,
-<<<<<<< HEAD
+		diag:          d,
 		plugctx:       plugctx,
 		organization:  organization,
-=======
-		diag:          d,
->>>>>>> 8ef35a04
 	}
 }
 
@@ -210,7 +203,6 @@
 	}, resource.StatusOK, nil
 }
 
-<<<<<<< HEAD
 func isPrimitiveValue(value interface{}) bool {
 	switch value.(type) {
 	case string, int, bool:
@@ -236,10 +228,7 @@
 	return string(configValueJSON), nil
 }
 
-func (p *builtinProvider) Construct(info plugin.ConstructInfo, typ tokens.Type, name tokens.QName, parent resource.URN,
-=======
 func (p *builtinProvider) Construct(info plugin.ConstructInfo, typ tokens.Type, name string, parent resource.URN,
->>>>>>> 8ef35a04
 	inputs resource.PropertyMap, options plugin.ConstructOptions,
 ) (plugin.ConstructResult, error) {
 	if typ == "pulumi:pulumi:Stack" {
