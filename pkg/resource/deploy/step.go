--- conflicted
+++ resolved
@@ -12,12 +12,7 @@
 
 // Step is a specification for a deployment operation.
 type Step interface {
-<<<<<<< HEAD
-	Apply() (resource.Status, error) // applies the action that this step represents.
-	Skip() error                     // skips past this step (required when iterating a plan).
-=======
 	Apply(skip bool) (resource.Status, *FinalState, error) // applies or skips the action that this step represents.
->>>>>>> 7e48e872
 
 	Op() StepOp           // the operation performed by this step.
 	URN() resource.URN    // the resource URN (for before and after).
@@ -29,10 +24,6 @@
 
 	Plan() *Plan             // the owning plan.
 	Iterator() *PlanIterator // the current plan iterator.
-<<<<<<< HEAD
-
-=======
->>>>>>> 7e48e872
 }
 
 // SameStep is a mutating step that does nothing.
@@ -364,11 +355,8 @@
 // Color returns a suggested color for lines of this op type.
 func (op StepOp) Color() string {
 	switch op {
-<<<<<<< HEAD
 	case OpNone:
 		return ""
-=======
->>>>>>> 7e48e872
 	case OpSame:
 		return colors.SpecUnimportant
 	case OpCreate:
@@ -400,11 +388,7 @@
 	case OpNone:
 		return "  "
 	case OpSame:
-<<<<<<< HEAD
 		return "* "
-=======
-		return op.Color() + "* "
->>>>>>> 7e48e872
 	case OpCreate:
 		return "+ "
 	case OpDelete:
@@ -414,15 +398,9 @@
 	case OpReplace:
 		return "+-"
 	case OpCreateReplacement:
-<<<<<<< HEAD
 		return "++"
 	case OpDeleteReplaced:
 		return "--"
-=======
-		return op.Color() + "++"
-	case OpDeleteReplaced:
-		return op.Color() + "--"
->>>>>>> 7e48e872
 	default:
 		contract.Failf("Unrecognized resource step op: %v", op)
 		return ""
